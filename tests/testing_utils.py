--- conflicted
+++ resolved
@@ -17,7 +17,6 @@
 import pytest
 import importlib
 
-<<<<<<< HEAD
 import conftest
 
 ##################################################
@@ -36,9 +35,9 @@
     os.remove(CACHE_FILE_NAME)
 
 if conftest.use_cache:
-    openai_utils.force_api_cache(True, CACHE_FILE_NAME)
+    force_api_cache(True, CACHE_FILE_NAME)
 else:
-    openai_utils.force_api_cache(False, CACHE_FILE_NAME)
+    force_api_cache(False, CACHE_FILE_NAME)
 
 
 ##################################################
@@ -51,10 +50,6 @@
     """
     if os.path.exists(file_path):
         os.remove(file_path)
-=======
-# force caching, in order to save on API usage
-force_api_cache(True, "tests_cache.pickle")
->>>>>>> e96c0cf5
 
 # remove temporary files
 remove_file_if_exists(TEMP_SIMULATION_CACHE_FILE_NAME)
